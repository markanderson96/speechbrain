--- conflicted
+++ resolved
@@ -4,15 +4,10 @@
 # ################################
 
 # Seed needs to be set at top of yaml, before objects with parameters are made
-<<<<<<< HEAD
-seed: 3234
+seed: 4234
 __set_seed: !!python/object/apply:torch.manual_seed [!ref <seed>]
-=======
-seed: 1234
-__set_seed: !apply:torch.manual_seed [!ref <seed>]
->>>>>>> 2a4e3eb1
 
-data_folder: !PLACEHOLDER
+data_folder: /data/member1/user_jasonfu/noisy-vctk-16k
 test_clean_folder: !ref <data_folder>/clean_testset_wav_16k/
 
 output_folder: !ref ./results/transformer/<seed>
@@ -46,13 +41,18 @@
 drop_rate: 0.1
 num_blocks: 8
 intermediate_size: 512
-num_heads: 8
+nhead: 16
 causal: False
 kernel_size: 3
 base_channels: 1024
 padding_type: same
+
+
+CNN_activation: !new:torch.nn.LeakyReLU
+    negative_slope: 0.01
 activation: !name:torch.nn.LeakyReLU
-output_activation: !name:torch.nn.ReLU
+    negative_slope: 0.01
+activation_sigmoid: !name:torch.nn.Sigmoid
 
 train_loader: !new:speechbrain.data_io.data_io.DataLoaderFactory
     csv_file: !ref <csv_train>
@@ -79,45 +79,44 @@
 epoch_counter: !new:speechbrain.utils.epoch_loop.EpochCounter
     limit: !ref <number_of_epochs>
 
-embedding_module: !new:speechbrain.nnet.Sequential
-    - [null, null, !ref <N_fft> // 2 + 1]
-    - !name:speechbrain.nnet.Conv1d
-      out_channels: !ref <base_channels>
-      kernel_size: !ref <kernel_size>
-      padding: !ref <padding_type>
-    - !name:speechbrain.nnet.LayerNorm
-    - !new:torch.nn.LeakyReLU
-    - !name:speechbrain.nnet.Conv1d
-      out_channels: !ref <base_channels> // 2
-      kernel_size: !ref <kernel_size>
-      padding: !ref <padding_type>
-    - !name:speechbrain.nnet.LayerNorm
-    - !new:torch.nn.LeakyReLU
-    - !name:speechbrain.nnet.Conv1d
-      out_channels: !ref <base_channels> // 8
-      kernel_size: !ref <kernel_size>
-      padding: !ref <padding_type>
-    - !name:speechbrain.nnet.LayerNorm
-    - !new:torch.nn.LeakyReLU
-    - !name:speechbrain.nnet.Conv1d
-      out_channels: !ref <base_channels> // 4
-      kernel_size: !ref <kernel_size>
-      padding: !ref <padding_type>
-    - !name:speechbrain.nnet.LayerNorm
-    - !new:torch.nn.LeakyReLU
+CNN_encoder: !new:speechbrain.nnet.containers.Sequential
+    input_shape: [!ref <N_batch>, null, !ref <N_fft> // 2 + 1]
+    conv1: !name:speechbrain.nnet.CNN.Conv1d
+        out_channels: !ref <base_channels>
+        kernel_size: !ref <kernel_size>
+        padding: !ref <padding_type>
+    norm1: !name:speechbrain.nnet.normalization.LayerNorm
+    act1: !ref <CNN_activation>
+    conv2: !name:speechbrain.nnet.CNN.Conv1d
+        out_channels: !ref <base_channels> // 2
+        kernel_size: !ref <kernel_size>
+        padding: !ref <padding_type>
+    norm2: !name:speechbrain.nnet.normalization.LayerNorm
+    act2: !ref <CNN_activation>
+    conv3: !name:speechbrain.nnet.CNN.Conv1d
+        out_channels: !ref <base_channels> // 8
+        kernel_size: !ref <kernel_size>
+        padding: !ref <padding_type>
+    norm3: !name:speechbrain.nnet.normalization.LayerNorm
+    act3: !ref <CNN_activation>
+    conv4: !name:speechbrain.nnet.CNN.Conv1d
+        out_channels: !ref <base_channels> // 4
+        kernel_size: !ref <kernel_size>
+        padding: !ref <padding_type>
+    norm4: !name:speechbrain.nnet.normalization.LayerNorm
+    act4: !ref <CNN_activation>
 
-model: !new:speechbrain.lobes.CNNTransformerSE
+model: !new:speechbrain.lobes.models.transformer.TransformerSE.CNNTransformerSE
     d_model: !ref <base_channels> // 4
     output_size: !ref <N_fft> // 2 + 1
-    input_size: !ref <N_fft> // 2
-    output_activation: !ref <output_activation>
+    output_activation: !ref <activation_sigmoid>
     activation: !ref <activation>
     dropout: !ref <drop_rate>
     num_layers: !ref <num_blocks>
     d_ffn: !ref <intermediate_size>
-    nhead: !ref <num_heads>
+    nhead: !ref <nhead>
     causal: !ref <causal>
-    custom_emb_module: !ref <embedding_module>
+    custom_emb_module: !ref <CNN_encoder>
 
 modules:
     model: !ref <model>
@@ -125,30 +124,25 @@
 opt_class: !name:torch.optim.Adam
     lr: !ref <lr>
 
-checkpointer: !new:speechbrain.Checkpointer
+checkpointer: !new:speechbrain.utils.checkpoints.Checkpointer
     checkpoints_dir: !ref <save_folder>
     recoverables:
         model: !ref <model>
         counter: !ref <epoch_counter>
 
-hparams:
-    use_tensorboard: !ref <use_tensorboard>
-    epoch_counter: !ref <epoch_counter>
-    model: !ref <model>
-    enhanced_folder: !ref <enhanced_folder>
-    compute_cost: !name:speechbrain.nnet.mse_loss
-    compute_STFT: !new:speechbrain.processing.features.STFT
-        sample_rate: !ref <Sample_rate>
-        win_length: !ref <Win_length>
-        hop_length: !ref <Hop_length>
-        n_fft: !ref <N_fft>
-        window_fn: !ref <window_fn>
-    compute_ISTFT: !new:speechbrain.processing.features.ISTFT
-        sample_rate: !ref <Sample_rate>
-        win_length: !ref <Win_length>
-        hop_length: !ref <Hop_length>
-        window_fn: !ref <window_fn>
-    mean_var_norm: !new:speechbrain.processing.features.InputNormalization
-        norm_type: sentence
-    train_logger: !new:speechbrain.utils.train_logger.FileTrainLogger
-        save_file: !ref <train_log>+compute_cost: !name:speechbrain.nnet.losses.mse_loss
+compute_STFT: !new:speechbrain.processing.features.STFT
+    sample_rate: !ref <Sample_rate>
+    win_length: !ref <Win_length>
+    hop_length: !ref <Hop_length>
+    n_fft: !ref <N_fft>
+    window_fn: !ref <window_fn>
+compute_ISTFT: !new:speechbrain.processing.features.ISTFT
+    sample_rate: !ref <Sample_rate>
+    win_length: !ref <Win_length>
+    hop_length: !ref <Hop_length>
+    window_fn: !ref <window_fn>
+mean_var_norm: !new:speechbrain.processing.features.InputNormalization
+    norm_type: sentence
+train_logger: !new:speechbrain.utils.train_logger.FileTrainLogger
+    save_file: !ref <train_log>